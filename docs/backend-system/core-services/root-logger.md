--- conflicted
+++ resolved
@@ -13,12 +13,13 @@
 
 ## Configuring the service
 
-<<<<<<< HEAD
+### Configuration parameters
+
 The Root Logger Service can be configured with the `backend.logger` section of your `app-config.yaml`.
 
 The following parameters are available:
 
-- `level` (string, optional): Sets the global log level. Possible values are 'debug', 'info', 'warn', or 'error'. Only messages at or above this level will be logged. This can also be set via the `LOG_LEVEL` environment variable, which takes precedence. Defaults to 'info'.
+- `level` (string, optional): Sets the global log level. Possible values are `debug`, `info`, `warn`, or `error`. Only messages at or above this level will be logged. This can also be set via the `LOG_LEVEL` environment variable, which takes precedence. Defaults to `info`. See [Modifying the log level](#modifying-the-log-level).
 
 - `meta` (object, optional): Additional metadata to include with every log entry.
 
@@ -57,8 +58,6 @@
         level: warn
 ```
 
-## Overriding the service
-=======
 ### Modifying the log level
 
 The available log levels, in order of decreasing verbosity, are:
@@ -67,7 +66,6 @@
 - `info`: General information about the application's operation. This is the default level.
 - `warn`: Indicates potential issues or situations that may require attention.
 - `error`: Indicates errors that have occurred but may not necessarily prevent the application from continuing.
-- `critical`: Indicates critical errors that require immediate attention and likely prevent the application from functioning correctly.
 
 The verbosity of the logging can be controlled by setting the log level. The log level determines the minimum severity level of events that will be output to the console. For example, if the log level is set to `info`, events with a severity level of `debug` will be ignored.
 
@@ -78,7 +76,6 @@
 To learn more, see the [Debugging Backstage](https://backstage.io/docs/tooling/local-dev/debugging) guide.
 
 ### Overriding the default implementation
->>>>>>> 6bf7c028
 
 The following example is how you can override the root logger service to add additional metadata to all log lines.
 
