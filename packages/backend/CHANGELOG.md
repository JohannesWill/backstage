--- conflicted
+++ resolved
@@ -1,7 +1,5 @@
 # example-backend
 
-<<<<<<< HEAD
-=======
 ## 0.0.37-next.0
 
 ### Patch Changes
@@ -40,7 +38,6 @@
   - @backstage/plugin-search-backend-module-catalog@0.3.2
   - @backstage/plugin-search-backend-module-explore@0.3.0
 
->>>>>>> 66ce8958
 ## 0.0.36
 
 ### Patch Changes
