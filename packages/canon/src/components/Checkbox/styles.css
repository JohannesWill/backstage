<<<<<<< HEAD
.checkbox-label {
  display: flex;
  flex-direction: row;
  align-items: center;
  justify-content: center;
  gap: var(--canon-space-3);
  font-size: var(--canon-font-size-xs);
  font-family: var(--canon-font-regular);
  color: var(--canon-text-primary);
  user-select: none;

  &:hover {
    & .checkbox {
      box-shadow: inset 0 0 0 1px var(--canon-border-hover);
    }
  }
}

.checkbox {
=======
.canon-CheckboxRoot {
>>>>>>> c56eebc1
  all: unset;
  display: flex;
  align-items: center;
  justify-content: center;
  width: 1rem;
  height: 1rem;
  box-shadow: inset 0 0 0 1px var(--canon-border-base);
  cursor: pointer;
  border-radius: 2px;
  transition: all 0.2s ease-in-out;

  &[data-checked] {
    background-color: var(--canon-accent);
  }
}

.canon-CheckboxLabel {
  display: flex;
  flex-direction: row;
  align-items: center;
  justify-content: center;
  gap: var(--canon-spacing-xs);
  font-size: var(--canon-font-size-xs);
  font-family: var(--canon-font-regular);
  color: var(--canon-text-primary);
  user-select: none;

  &:hover {
    & .canon-CheckboxRoot {
      box-shadow: inset 0 0 0 1px var(--canon-border-hover);
    }
  }
}

.canon-CheckboxIndicator {
  display: flex;
  align-items: center;
  justify-content: center;
  color: var(--canon-text-primary-on-accent);
}<|MERGE_RESOLUTION|>--- conflicted
+++ resolved
@@ -1,26 +1,4 @@
-<<<<<<< HEAD
-.checkbox-label {
-  display: flex;
-  flex-direction: row;
-  align-items: center;
-  justify-content: center;
-  gap: var(--canon-space-3);
-  font-size: var(--canon-font-size-xs);
-  font-family: var(--canon-font-regular);
-  color: var(--canon-text-primary);
-  user-select: none;
-
-  &:hover {
-    & .checkbox {
-      box-shadow: inset 0 0 0 1px var(--canon-border-hover);
-    }
-  }
-}
-
-.checkbox {
-=======
 .canon-CheckboxRoot {
->>>>>>> c56eebc1
   all: unset;
   display: flex;
   align-items: center;
