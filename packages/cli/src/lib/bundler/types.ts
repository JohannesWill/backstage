--- conflicted
+++ resolved
@@ -68,15 +68,5 @@
   inspectEnabled: boolean;
   inspectBrkEnabled: boolean;
   require?: string;
-<<<<<<< HEAD
   rspack?: typeof import('@rspack/core').rspack;
-};
-
-export type BackendServeOptions = BundlingPathsOptions & {
-  checksEnabled: boolean;
-  inspectEnabled: boolean;
-  inspectBrkEnabled: boolean;
-  require?: string;
-=======
->>>>>>> 1e416370
 };