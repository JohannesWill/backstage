# @backstage/plugin-catalog-backend-module-gitlab-org

<<<<<<< HEAD
=======
## 0.2.8-next.0

### Patch Changes

- Updated dependencies
  - @backstage/plugin-catalog-backend-module-gitlab@0.6.5-next.0
  - @backstage/backend-plugin-api@1.2.1
  - @backstage/plugin-catalog-node@1.16.1
  - @backstage/plugin-events-node@0.4.9

>>>>>>> 66ce8958
## 0.2.7

### Patch Changes

- Updated dependencies
  - @backstage/plugin-events-node@0.4.9
  - @backstage/backend-plugin-api@1.2.1
  - @backstage/plugin-catalog-backend-module-gitlab@0.6.4
  - @backstage/plugin-catalog-node@1.16.1

## 0.2.7-next.2

### Patch Changes

- Updated dependencies
  - @backstage/plugin-events-node@0.4.9-next.2
  - @backstage/backend-plugin-api@1.2.1-next.1
  - @backstage/plugin-catalog-backend-module-gitlab@0.6.4-next.2
  - @backstage/plugin-catalog-node@1.16.1-next.1

## 0.2.7-next.1

### Patch Changes

- Updated dependencies
  - @backstage/backend-plugin-api@1.2.1-next.1
  - @backstage/plugin-catalog-backend-module-gitlab@0.6.4-next.1
  - @backstage/plugin-catalog-node@1.16.1-next.1
  - @backstage/plugin-events-node@0.4.9-next.1

## 0.2.7-next.0

### Patch Changes

- Updated dependencies
  - @backstage/plugin-catalog-backend-module-gitlab@0.6.4-next.0
  - @backstage/backend-plugin-api@1.2.1-next.0
  - @backstage/plugin-catalog-node@1.16.1-next.0
  - @backstage/plugin-events-node@0.4.9-next.0

## 0.2.6

### Patch Changes

- Updated dependencies
  - @backstage/backend-plugin-api@1.2.0
  - @backstage/plugin-catalog-node@1.16.0
  - @backstage/plugin-catalog-backend-module-gitlab@0.6.3
  - @backstage/plugin-events-node@0.4.8

## 0.2.6-next.3

### Patch Changes

- Updated dependencies
  - @backstage/plugin-catalog-node@1.16.0-next.3
  - @backstage/backend-plugin-api@1.2.0-next.2
  - @backstage/plugin-catalog-backend-module-gitlab@0.6.3-next.3
  - @backstage/plugin-events-node@0.4.8-next.2

## 0.2.6-next.2

### Patch Changes

- Updated dependencies
  - @backstage/backend-plugin-api@1.2.0-next.1
  - @backstage/plugin-catalog-backend-module-gitlab@0.6.3-next.2
  - @backstage/plugin-catalog-node@1.16.0-next.2
  - @backstage/plugin-events-node@0.4.8-next.1

## 0.2.6-next.1

### Patch Changes

- Updated dependencies
  - @backstage/plugin-catalog-node@1.16.0-next.1
  - @backstage/backend-plugin-api@1.2.0-next.0
  - @backstage/plugin-catalog-backend-module-gitlab@0.6.3-next.1
  - @backstage/plugin-events-node@0.4.8-next.0

## 0.2.6-next.0

### Patch Changes

- Updated dependencies
  - @backstage/plugin-catalog-node@1.15.2-next.0
  - @backstage/backend-plugin-api@1.2.0-next.0
  - @backstage/plugin-catalog-backend-module-gitlab@0.6.3-next.0
  - @backstage/plugin-events-node@0.4.8-next.0

## 0.2.5

### Patch Changes

- d9d62ef: Remove some internal usages of the backend-common package
- Updated dependencies
  - @backstage/plugin-catalog-backend-module-gitlab@0.6.2
  - @backstage/backend-plugin-api@1.1.1
  - @backstage/plugin-catalog-node@1.15.1
  - @backstage/plugin-events-node@0.4.7

## 0.2.5-next.1

### Patch Changes

- Updated dependencies
  - @backstage/backend-plugin-api@1.1.1-next.1
  - @backstage/plugin-catalog-node@1.15.1-next.1
  - @backstage/plugin-events-node@0.4.7-next.1
  - @backstage/plugin-catalog-backend-module-gitlab@0.6.2-next.1

## 0.2.5-next.0

### Patch Changes

- d9d62ef: Remove some internal usages of the backend-common package
- Updated dependencies
  - @backstage/plugin-catalog-backend-module-gitlab@0.6.1-next.0
  - @backstage/backend-plugin-api@1.1.1-next.0
  - @backstage/plugin-catalog-node@1.15.1-next.0
  - @backstage/plugin-events-node@0.4.7-next.0

## 0.2.4

### Patch Changes

- Updated dependencies
  - @backstage/plugin-catalog-backend-module-gitlab@0.6.0
  - @backstage/backend-plugin-api@1.1.0
  - @backstage/plugin-catalog-node@1.15.0
  - @backstage/plugin-events-node@0.4.6

## 0.2.4-next.2

### Patch Changes

- Updated dependencies
  - @backstage/backend-plugin-api@1.1.0-next.2
  - @backstage/plugin-catalog-backend-module-gitlab@0.6.0-next.2
  - @backstage/plugin-catalog-node@1.15.0-next.2
  - @backstage/plugin-events-node@0.4.6-next.2

## 0.2.4-next.1

### Patch Changes

- Updated dependencies
  - @backstage/plugin-catalog-node@1.15.0-next.1
  - @backstage/plugin-catalog-backend-module-gitlab@0.5.1-next.1
  - @backstage/backend-plugin-api@1.1.0-next.1
  - @backstage/plugin-events-node@0.4.6-next.1

## 0.2.4-next.0

### Patch Changes

- Updated dependencies
  - @backstage/backend-plugin-api@1.0.3-next.0
  - @backstage/plugin-events-node@0.4.6-next.0
  - @backstage/plugin-catalog-backend-module-gitlab@0.5.1-next.0
  - @backstage/plugin-catalog-node@1.14.1-next.0

## 0.2.3

### Patch Changes

- Updated dependencies
  - @backstage/plugin-events-node@0.4.5
  - @backstage/plugin-catalog-node@1.14.0
  - @backstage/backend-plugin-api@1.0.2
  - @backstage/plugin-catalog-backend-module-gitlab@0.5.0

## 0.2.3-next.3

### Patch Changes

- Updated dependencies
  - @backstage/plugin-events-node@0.4.5-next.3
  - @backstage/backend-plugin-api@1.0.2-next.2
  - @backstage/plugin-catalog-backend-module-gitlab@0.5.0-next.3
  - @backstage/plugin-catalog-node@1.14.0-next.2

## 0.2.3-next.2

### Patch Changes

- Updated dependencies
  - @backstage/plugin-catalog-backend-module-gitlab@0.5.0-next.2
  - @backstage/plugin-events-node@0.4.5-next.2
  - @backstage/plugin-catalog-node@1.14.0-next.2
  - @backstage/backend-plugin-api@1.0.2-next.2

## 0.2.3-next.1

### Patch Changes

- Updated dependencies
  - @backstage/backend-plugin-api@1.0.2-next.1
  - @backstage/plugin-catalog-backend-module-gitlab@0.4.5-next.1
  - @backstage/plugin-catalog-node@1.14.0-next.1
  - @backstage/plugin-events-node@0.4.4-next.1

## 0.2.3-next.0

### Patch Changes

- Updated dependencies
  - @backstage/plugin-events-node@0.4.3-next.0
  - @backstage/plugin-catalog-node@1.14.0-next.0
  - @backstage/backend-plugin-api@1.0.2-next.0
  - @backstage/plugin-catalog-backend-module-gitlab@0.4.5-next.0

## 0.2.1

### Patch Changes

- 094eaa3: Remove references to in-repo backend-common
- Updated dependencies
  - @backstage/plugin-events-node@0.4.1
  - @backstage/plugin-catalog-node@1.13.1
  - @backstage/plugin-catalog-backend-module-gitlab@0.4.3
  - @backstage/backend-plugin-api@1.0.1

## 0.2.1-next.2

### Patch Changes

- Updated dependencies
  - @backstage/plugin-catalog-node@1.13.1-next.1
  - @backstage/backend-plugin-api@1.0.1-next.1
  - @backstage/plugin-catalog-backend-module-gitlab@0.4.3-next.2
  - @backstage/plugin-events-node@0.4.1-next.1

## 0.2.1-next.1

### Patch Changes

- Updated dependencies
  - @backstage/backend-plugin-api@1.0.1-next.0
  - @backstage/plugin-catalog-backend-module-gitlab@0.4.3-next.1
  - @backstage/plugin-catalog-node@1.13.1-next.0
  - @backstage/plugin-events-node@0.4.1-next.0

## 0.2.1-next.0

### Patch Changes

- 094eaa3: Remove references to in-repo backend-common
- Updated dependencies
  - @backstage/plugin-events-node@0.4.1-next.0
  - @backstage/backend-plugin-api@1.0.1-next.0
  - @backstage/plugin-catalog-backend-module-gitlab@0.4.3-next.0
  - @backstage/plugin-catalog-node@1.13.1-next.0

## 0.2.0

### Minor Changes

- d425fc4: **BREAKING**: The return values from `createBackendPlugin`, `createBackendModule`, and `createServiceFactory` are now simply `BackendFeature` and `ServiceFactory`, instead of the previously deprecated form of a function that returns them. For this reason, `createServiceFactory` also no longer accepts the callback form where you provide direct options to the service. This also affects all `coreServices.*` service refs.

  This may in particular affect tests; if you were effectively doing `createBackendModule({...})()` (note the parentheses), you can now remove those extra parentheses at the end. You may encounter cases of this in your `packages/backend/src/index.ts` too, where you add plugins, modules, and services. If you were using `createServiceFactory` with a function as its argument for the purpose of passing in options, this pattern has been deprecated for a while and is no longer supported. You may want to explore the new multiton patterns to achieve your goals, or moving settings to app-config.

  As part of this change, the `IdentityFactoryOptions` type was removed, and can no longer be used to tweak that service. The identity service was also deprecated some time ago, and you will want to [migrate to the new auth system](https://backstage.io/docs/tutorials/auth-service-migration) if you still rely on it.

### Patch Changes

- Updated dependencies
  - @backstage/backend-common@0.25.0
  - @backstage/backend-plugin-api@1.0.0
  - @backstage/plugin-catalog-backend-module-gitlab@0.4.2
  - @backstage/plugin-catalog-node@1.13.0
  - @backstage/plugin-events-node@0.4.0

## 0.2.0-next.2

### Patch Changes

- Updated dependencies
  - @backstage/backend-common@0.25.0-next.2
  - @backstage/backend-plugin-api@1.0.0-next.2
  - @backstage/plugin-catalog-backend-module-gitlab@0.4.2-next.2
  - @backstage/plugin-catalog-node@1.12.7-next.2
  - @backstage/plugin-events-node@0.4.0-next.2

## 0.2.0-next.1

### Patch Changes

- Updated dependencies
  - @backstage/backend-common@0.25.0-next.1
  - @backstage/plugin-catalog-backend-module-gitlab@0.4.2-next.1
  - @backstage/backend-plugin-api@0.9.0-next.1
  - @backstage/plugin-catalog-node@1.12.7-next.1
  - @backstage/plugin-events-node@0.4.0-next.1

## 0.2.0-next.0

### Minor Changes

- d425fc4: **BREAKING**: The return values from `createBackendPlugin`, `createBackendModule`, and `createServiceFactory` are now simply `BackendFeature` and `ServiceFactory`, instead of the previously deprecated form of a function that returns them. For this reason, `createServiceFactory` also no longer accepts the callback form where you provide direct options to the service. This also affects all `coreServices.*` service refs.

  This may in particular affect tests; if you were effectively doing `createBackendModule({...})()` (note the parentheses), you can now remove those extra parentheses at the end. You may encounter cases of this in your `packages/backend/src/index.ts` too, where you add plugins, modules, and services. If you were using `createServiceFactory` with a function as its argument for the purpose of passing in options, this pattern has been deprecated for a while and is no longer supported. You may want to explore the new multiton patterns to achieve your goals, or moving settings to app-config.

  As part of this change, the `IdentityFactoryOptions` type was removed, and can no longer be used to tweak that service. The identity service was also deprecated some time ago, and you will want to [migrate to the new auth system](https://backstage.io/docs/tutorials/auth-service-migration) if you still rely on it.

### Patch Changes

- Updated dependencies
  - @backstage/backend-plugin-api@0.9.0-next.0
  - @backstage/backend-common@0.25.0-next.0
  - @backstage/plugin-catalog-backend-module-gitlab@0.4.2-next.0
  - @backstage/plugin-events-node@0.4.0-next.0
  - @backstage/plugin-catalog-node@1.12.7-next.0

## 0.1.0

### Minor Changes

- fc24d9e: Stop using `@backstage/backend-tasks` as it will be deleted in near future.

### Patch Changes

- Updated dependencies
  - @backstage/backend-plugin-api@0.8.0
  - @backstage/backend-common@0.24.0
  - @backstage/plugin-catalog-backend-module-gitlab@0.4.0
  - @backstage/plugin-catalog-node@1.12.5
  - @backstage/plugin-events-node@0.3.9

## 0.0.6-next.3

### Patch Changes

- Updated dependencies
  - @backstage/backend-plugin-api@0.8.0-next.3
  - @backstage/backend-common@0.23.4-next.3
  - @backstage/plugin-catalog-backend-module-gitlab@0.3.22-next.3
  - @backstage/plugin-catalog-node@1.12.5-next.3
  - @backstage/plugin-events-node@0.3.9-next.3

## 0.0.6-next.2

### Patch Changes

- Updated dependencies
  - @backstage/backend-plugin-api@0.8.0-next.2
  - @backstage/plugin-catalog-backend-module-gitlab@0.3.22-next.2
  - @backstage/backend-common@0.23.4-next.2
  - @backstage/plugin-catalog-node@1.12.5-next.2
  - @backstage/plugin-events-node@0.3.9-next.2

## 0.0.6-next.1

### Patch Changes

- Updated dependencies
  - @backstage/plugin-catalog-backend-module-gitlab@0.3.22-next.1
  - @backstage/backend-plugin-api@0.7.1-next.1
  - @backstage/backend-common@0.23.4-next.1
  - @backstage/plugin-catalog-node@1.12.5-next.1
  - @backstage/plugin-events-node@0.3.9-next.1

## 0.0.6-next.0

### Patch Changes

- Updated dependencies
  - @backstage/backend-common@0.23.4-next.0
  - @backstage/plugin-catalog-node@1.12.5-next.0
  - @backstage/backend-plugin-api@0.7.1-next.0
  - @backstage/plugin-catalog-backend-module-gitlab@0.3.22-next.0
  - @backstage/plugin-events-node@0.3.9-next.0

## 0.0.5

### Patch Changes

- Updated dependencies
  - @backstage/backend-plugin-api@0.7.0
  - @backstage/backend-common@0.23.3
  - @backstage/plugin-catalog-backend-module-gitlab@0.3.21
  - @backstage/plugin-events-node@0.3.8
  - @backstage/plugin-catalog-node@1.12.4

## 0.0.5-next.1

### Patch Changes

- Updated dependencies
  - @backstage/backend-common@0.23.3-next.1
  - @backstage/backend-plugin-api@0.6.22-next.1
  - @backstage/plugin-catalog-backend-module-gitlab@0.3.21-next.1
  - @backstage/plugin-catalog-node@1.12.4-next.1
  - @backstage/plugin-events-node@0.3.8-next.1

## 0.0.4-next.0

### Patch Changes

- Updated dependencies
  - @backstage/backend-plugin-api@0.6.21-next.0
  - @backstage/backend-common@0.23.2-next.0
  - @backstage/plugin-catalog-backend-module-gitlab@0.3.20-next.0
  - @backstage/plugin-catalog-node@1.12.3-next.0
  - @backstage/plugin-events-node@0.3.7-next.0

## 0.0.2

### Patch Changes

- 78a0b08: Internal refactor to handle `BackendFeature` contract change.
- d44a20a: Added additional plugin metadata to `package.json`.
- Updated dependencies
  - @backstage/backend-common@0.23.0
  - @backstage/backend-plugin-api@0.6.19
  - @backstage/plugin-catalog-backend-module-gitlab@0.3.18
  - @backstage/plugin-catalog-node@1.12.1
  - @backstage/plugin-events-node@0.3.5

## 0.0.2-next.3

### Patch Changes

- d44a20a: Added additional plugin metadata to `package.json`.
- Updated dependencies
  - @backstage/backend-plugin-api@0.6.19-next.3
  - @backstage/plugin-catalog-backend-module-gitlab@0.3.18-next.3
  - @backstage/plugin-catalog-node@1.12.1-next.2
  - @backstage/plugin-events-node@0.3.5-next.2
  - @backstage/backend-common@0.23.0-next.3

## 0.0.2-next.2

### Patch Changes

- Updated dependencies
  - @backstage/backend-plugin-api@0.6.19-next.2
  - @backstage/backend-common@0.23.0-next.2
  - @backstage/plugin-catalog-backend-module-gitlab@0.3.18-next.2
  - @backstage/plugin-catalog-node@1.12.1-next.1
  - @backstage/plugin-events-node@0.3.5-next.1

## 0.0.2-next.1

### Patch Changes

- Updated dependencies
  - @backstage/backend-plugin-api@0.6.19-next.1
  - @backstage/plugin-catalog-backend-module-gitlab@0.3.17-next.1
  - @backstage/backend-common@0.23.0-next.1
  - @backstage/plugin-catalog-node@1.12.1-next.0
  - @backstage/plugin-events-node@0.3.5-next.0

## 0.0.2-next.0

### Patch Changes

- Updated dependencies
  - @backstage/backend-common@0.22.1-next.0
  - @backstage/plugin-events-node@0.3.5-next.0
  - @backstage/backend-plugin-api@0.6.19-next.0
  - @backstage/plugin-catalog-backend-module-gitlab@0.3.17-next.0
  - @backstage/plugin-catalog-node@1.12.1-next.0

## 0.0.1

### Patch Changes

- a70377d: Added a new `catalog-backend-module-gitlab-org` module which adds the `GitlabOrgDiscoveryEntityProvider` to the catalog's providers using the new backend system.
- Updated dependencies
  - @backstage/plugin-catalog-node@1.12.0
  - @backstage/plugin-catalog-backend-module-gitlab@0.3.15
  - @backstage/backend-common@0.22.0
  - @backstage/backend-plugin-api@0.6.18
  - @backstage/plugin-events-node@0.3.4

## 0.0.1-next.2

### Patch Changes

- Updated dependencies
  - @backstage/plugin-catalog-node@1.12.0-next.2
  - @backstage/backend-common@0.22.0-next.2
  - @backstage/plugin-events-node@0.3.4-next.2
  - @backstage/plugin-catalog-backend-module-gitlab@0.3.15-next.4

## 0.0.1-next.1

### Patch Changes

- Updated dependencies
  - @backstage/backend-common@0.22.0-next.1
  - @backstage/plugin-catalog-backend-module-gitlab@0.3.15-next.3
  - @backstage/plugin-events-node@0.3.4-next.1
  - @backstage/plugin-catalog-node@1.11.2-next.1
  - @backstage/backend-plugin-api@0.6.18-next.1

## 0.0.1-next.0

### Patch Changes

- a70377d: Added a new `catalog-backend-module-gitlab-org` module which adds the `GitlabOrgDiscoveryEntityProvider` to the catalog's providers using the new backend system.
- Updated dependencies
  - @backstage/plugin-catalog-backend-module-gitlab@0.3.15-next.2
  - @backstage/backend-common@0.21.8-next.0
  - @backstage/backend-plugin-api@0.6.18-next.0
  - @backstage/plugin-catalog-node@1.11.2-next.0
  - @backstage/plugin-events-node@0.3.4-next.0<|MERGE_RESOLUTION|>--- conflicted
+++ resolved
@@ -1,7 +1,5 @@
 # @backstage/plugin-catalog-backend-module-gitlab-org
 
-<<<<<<< HEAD
-=======
 ## 0.2.8-next.0
 
 ### Patch Changes
@@ -12,7 +10,6 @@
   - @backstage/plugin-catalog-node@1.16.1
   - @backstage/plugin-events-node@0.4.9
 
->>>>>>> 66ce8958
 ## 0.2.7
 
 ### Patch Changes
