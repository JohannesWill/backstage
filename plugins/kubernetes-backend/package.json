--- conflicted
+++ resolved
@@ -31,14 +31,9 @@
     "clean": "backstage-cli clean"
   },
   "dependencies": {
-<<<<<<< HEAD
     "@aws-sdk/credential-provider-node": "^3.3.0",
-    "@backstage/backend-common": "^0.4.3",
-    "@backstage/catalog-model": "^0.6.1",
-=======
     "@backstage/backend-common": "^0.5.0",
     "@backstage/catalog-model": "^0.7.0",
->>>>>>> c3ea694e
     "@backstage/config": "^0.1.2",
     "@kubernetes/client-node": "^0.13.2",
     "@types/aws4": "^1.5.1",
