--- conflicted
+++ resolved
@@ -109,17 +109,6 @@
 
       const { host, owner, repo } = parseRepoUrl(repoUrl, integrations);
 
-<<<<<<< HEAD
-      const octokitOptions = await getOctokitOptions({
-        integrations,
-        token: providedToken,
-        host,
-        owner,
-        repo,
-      });
-
-=======
->>>>>>> f016c8a3
       if (!owner) {
         throw new InputError(`No owner provided for repo ${repoUrl}`);
       }
