--- conflicted
+++ resolved
@@ -16,13 +16,9 @@
 
 import { Config } from '@backstage/config';
 import { TaskSpec } from '@backstage/plugin-scaffolder-common';
-<<<<<<< HEAD
-import { TaskSecrets } from '@backstage/plugin-scaffolder-node';
 import { JsonObject, JsonValue, Observable } from '@backstage/types';
 import { Logger } from 'winston';
 import ObservableImpl from 'zen-observable';
-=======
->>>>>>> 7abc4837
 import {
   TaskSecrets,
   SerializedTask,
@@ -32,9 +28,6 @@
   TaskCompletionState,
   TaskContext,
 } from '@backstage/plugin-scaffolder-node';
-import { JsonObject, Observable } from '@backstage/types';
-import { Logger } from 'winston';
-import ObservableImpl from 'zen-observable';
 import { TaskStore } from './types';
 import { readDuration } from './helper';
 
